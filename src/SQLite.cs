--- conflicted
+++ resolved
@@ -2608,22 +2608,15 @@
 				_member = member;
 				var memberType = GetMemberType(member);
 
-<<<<<<< HEAD
 				var colAttr = member.CustomAttributes.FirstOrDefault (x => x.AttributeType == typeof (ColumnAttribute));
-				Name = (colAttr != null && colAttr.ConstructorArguments.Count > 0) ?
-						colAttr.ConstructorArguments[0].Value?.ToString () :
-						member.Name;
-=======
-				_prop = prop;
 #if ENABLE_IL2CPP
                 var ca = prop.GetCustomAttribute(typeof(ColumnAttribute)) as ColumnAttribute;
 				Name = ca == null ? prop.Name : ca.Name;
 #else
 				Name = (colAttr != null && colAttr.ConstructorArguments.Count > 0) ?
 						colAttr.ConstructorArguments[0].Value?.ToString () :
-						prop.Name;
+						member.Name;
 #endif
->>>>>>> 4f0aac5b
 				//If this type is Nullable<T> then Nullable.GetUnderlyingType returns the T, otherwise it returns null, so get the actual type instead
 				ColumnType = Nullable.GetUnderlyingType (memberType) ?? memberType;
 				Collation = Orm.Collation (member);
@@ -2994,20 +2987,11 @@
 			var stmt = Prepare ();
 			try {
 				var cols = new TableMapping.Column[SQLite3.ColumnCount (stmt)];
-<<<<<<< HEAD
+				var fastColumnSetters = new Action<T, Sqlite3Statement, int>[SQLite3.ColumnCount (stmt)];
 
 				if (map.Method == TableMapping.MapMethod.ByPosition)
 				{
 					Array.Copy(map.Columns, cols, Math.Min(cols.Length, map.Columns.Length));
-=======
-				var fastColumnSetters = new Action<T, Sqlite3Statement, int>[SQLite3.ColumnCount (stmt)];
-
-				for (int i = 0; i < cols.Length; i++) {
-					var name = SQLite3.ColumnName16 (stmt, i);
-					cols[i] = map.FindColumn (name);
-					if (cols[i] != null)
-						fastColumnSetters[i] = FastColumnSetter.GetFastSetter<T> (_conn, cols[i]);
->>>>>>> 4f0aac5b
 				}
 				else if (map.Method == TableMapping.MapMethod.ByName)
 				{
@@ -3015,7 +2999,8 @@
 					{
 						var name = SQLite3.ColumnName16 (stmt, i);
 						cols[i] = map.FindColumn (name);
-					}
+						if (cols[i] != null)
+							fastColumnSetters[i] = FastColumnSetter.GetFastSetter<T> (_conn, cols[i]);
 				}
 
 				while (SQLite3.Step (stmt) == SQLite3.Result.Row) {
